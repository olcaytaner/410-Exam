--- conflicted
+++ resolved
@@ -60,14 +60,6 @@
     return alphabet;
   }
 
-<<<<<<< HEAD
-  public boolean validate(String input) {
-    if (input == null) {
-      throw new IllegalArgumentException("Input string cannot be null");
-    }
-    
-    State currentState = startState;
-=======
   /**
    * Gets all transitions in the DFA.
    *
@@ -116,7 +108,6 @@
     String[] lines = inputText.split("\\R");
     Map<String, List<String>> sections = new HashMap<>();
     Map<String, Integer> sectionLineNumbers = new HashMap<>();
->>>>>>> 4edb28c3
 
     parseSections(lines, sections, sectionLineNumbers, messages);
 
