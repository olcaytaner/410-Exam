--- conflicted
+++ resolved
@@ -1,6 +1,5 @@
 package common;
 
-<<<<<<< HEAD
 import javax.swing.JLabel;
 
 import static org.junit.jupiter.api.Assertions.assertEquals;
@@ -13,10 +12,6 @@
 
 import DeterministicFiniteAutomaton.DFA;
 import NondeterministicFiniteAutomaton.NFA;
-=======
-import javax.swing.ImageIcon;
-import javax.swing.JLabel;
->>>>>>> d2c68cc2
 
 import static org.junit.jupiter.api.Assertions.assertEquals;
 import static org.junit.jupiter.api.Assertions.assertFalse;
@@ -67,7 +62,6 @@
     @DisplayName("DFA GraphViz Rendering - Simple Automaton")
     void testDFASimpleRendering() {
         String dfaInput =
-<<<<<<< HEAD
                 "states: q0 q1 q2\n" +
                         "alphabet: a b\n" +
                         "start: q0\n" +
@@ -79,19 +73,6 @@
                         "q1 -> q1 (a)\n" +
                         "q2 -> q0 (a)\n" +
                         "q2 -> q2 (b)\n";
-=======
-            "states: q0 q1 q2\n" +
-            "alphabet: a b\n" +
-            "start: q0\n" +
-            "finals: q2\n" +
-            "transitions:\n" +
-            "q0 -> q1 (a)\n" +
-            "q0 -> q1 (b)\n" +
-            "q1 -> q2 (b)\n" +
-            "q1 -> q1 (a)\n" +
-            "q2 -> q0 (a)\n" +
-            "q2 -> q2 (b)\n";
->>>>>>> d2c68cc2
 
         DFA dfa = new DFA();
 
@@ -144,7 +125,6 @@
         // Test GraphViz rendering - now returns SVG text in JLabel
         JLabel result = nfa.toGraphviz(nfaInput);
         assertNotNull(result, "GraphViz should return a JLabel");
-<<<<<<< HEAD
         assertNotNull(result.getText(), "JLabel should contain SVG text");
         assertFalse(result.getText().isEmpty(), "SVG text should not be empty");
 
@@ -156,16 +136,6 @@
 
         System.out.println("✅ NFA rendering successful - SVG text length: " +
                 svgText.length() + " characters");
-=======
-        assertNotNull(result.getIcon(), "JLabel should contain an icon");
-
-        ImageIcon icon = (ImageIcon) result.getIcon();
-        assertTrue(icon.getIconWidth() > 0, "Image should have width");
-        assertTrue(icon.getIconHeight() > 0, "Image should have height");
-
-        System.out.println("✅ NFA rendering successful - " +
-                         icon.getIconWidth() + "x" + icon.getIconHeight() + " pixels");
->>>>>>> d2c68cc2
     }
 
     @Test
